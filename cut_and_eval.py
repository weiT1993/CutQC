--- conflicted
+++ resolved
@@ -1,15 +1,8 @@
 # Description: Driver Cuts and Evals a circuit. The result is saved as pickelfile
-<<<<<<< HEAD
-import os
-import math
-import logging
-import argparse
-=======
 import argparse
 import os, math
 import os, logging
 import numpy as np
->>>>>>> fa6bfbb5
 
 logging.disable(logging.WARNING)
 os.environ["TF_CPP_MIN_LOG_LEVEL"] = "1"
@@ -31,16 +24,6 @@
     return args
     
 
-<<<<<<< HEAD
-def main(circuit_size, max_subcircuit_width, circuit_type):
-    circuit_type = circuit_type
-    circuit_size = circuit_size
-    max_subcircuit_width = max_subcircuit_width
-    verbose = False
-    
-    filename = "{}_{}_{}.pkl".format (circuit_type, circuit_size, max_subcircuit_width)
-    
-=======
 if __name__ == "__main__":
     args = get_args ()
 
@@ -52,7 +35,6 @@
     filename = "{}_{}_{}.pkl".format (circuit_type, circuit_size, max_width)
     print (f'--- Cutting and Evalualting {filename} --- ')
 
->>>>>>> fa6bfbb5
     circuit = generate_circ(
         num_qubits=circuit_size,
         depth=1,
@@ -65,19 +47,11 @@
         name="%s_%d" % (circuit_type, circuit_size),
         circuit=circuit,
         cutter_constraints={
-<<<<<<< HEAD
-            "max_subcircuit_width": max_subcircuit_width,
-            "max_subcircuit_cuts": 10,
-            "subcircuit_size_imbalance": 2,
-            "max_cuts": 10,
-            "num_subcircuits": [2, 3, 4, 5, 6, 7, 8, 9, 10, 11, 12, 13, 14, 15, 16, 17, 18, 19, 20],
-=======
             "max_subcircuit_width": max_width,
             "max_subcircuit_cuts": 100,
             "subcircuit_size_imbalance": 2,
             "max_cuts": 10,
             "num_subcircuits": np.arange (1, 100)
->>>>>>> fa6bfbb5
         },
         verbose=verbose,
     )
@@ -93,19 +67,4 @@
     print ("-- Done Evaluating -- \n")
     
     print ("-- Dumping CutQC Object into {} --".format (filename))
-<<<<<<< HEAD
     cutqc.save_cutqc_obj (filename)
-
-
-
-if __name__ == "__main__":
-    parser = argparse.ArgumentParser(description="Run CutQC with given parameters")
-    parser.add_argument('--circuit_size', type=int, required=True, help='Size of the circuit')
-    parser.add_argument('--max_subcircuit_width', type=int, required=True, help='Max width of subcircuit')
-    parser.add_argument('--circuit_type', type=str, required=True, help='Circuit Type')
-    args = parser.parse_args()
-    
-    main(args.circuit_size, args.max_subcircuit_width, args.circuit_type)
-=======
-    cutqc.save_cutqc_obj (filename)
->>>>>>> fa6bfbb5
