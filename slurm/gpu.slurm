#!/bin/bash
<<<<<<< HEAD
#SBATCH --nodes=2                 # node count
#SBATCH --ntasks-per-node=4       # total number of tasks across all nodes
=======
#SBATCH --output=_output/%x.%j.out
#SBATCH --nodes=1                 # node count
#SBATCH --ntasks-per-node=3       # total number of tasks across all nodes
>>>>>>> fa6bfbb5
#SBATCH --cpus-per-task=1         # cpu-cores per task (>1 if multi-threaded tasks)
#SBATCH --mem=40G                  # memory per cpu-core (4G is default)
#SBATCH --gres=gpu:3
#SBATCH --time=00:0:60           # total run time limit (HH:MM:SS)
#SBATCH --mail-type=begin         # send email when job begins
#SBATCH --mail-type=end           # send email when job ends
#SBATCH --mail-type=fail          # send mail if job fails
<<<<<<< HEAD
#SBATCH --output=_output/%x.%j.out
=======

# Parse CMD Args
script_name=$1
debug_level=$2
>>>>>>> fa6bfbb5

# Setup for Multi-node Workload
export MASTER_PORT=$(get_free_port)  # Get a free Port
export WORLD_SIZE=$(($SLURM_NNODES * $SLURM_NTASKS_PER_NODE))
master_addr=$(scontrol show hostnames "$SLURM_JOB_NODELIST" | head -n 1) # Master node shall be the first hostname
export MASTER_ADDR=$master_addr

# Sanity Print
echo "MASTER_ADDR="$MASTER_ADDR
echo "MASTER_PORT="$MASTER_PORT
echo "WORLD_SIZE="$WORLD_SIZE

# Load Modules
module purge
module load anaconda3/2024.2
conda activate cutqc
module load gurobi/10.0.1
export PYTHONPATH=/usr/licensed/gurobi/10.0.1/linux64/lib/python3.8_utf32

<<<<<<< HEAD
python cut_and_eval.py --circuit_size={circuit_size} --max_subcircuit_width={max_subcircuit_width} --circuit_type={circuit_type}
srun python dist_run.py --circuit_size={circuit_size} --max_subcircuit_width={max_subcircuit_width} --circuit_type={circuit_type}
=======
circ_type=bv
circ_size=10
max_width=10
backend=gloo

# Run Job
python3 cut_and_eval.py $circ_type $circ_size $max_width
# python3 tf_run.py $circ_type $circ_size $max_width
srun python $script_name $circ_type $circ_size $max_width $backend
>>>>>>> fa6bfbb5
<|MERGE_RESOLUTION|>--- conflicted
+++ resolved
@@ -1,12 +1,7 @@
 #!/bin/bash
-<<<<<<< HEAD
-#SBATCH --nodes=2                 # node count
-#SBATCH --ntasks-per-node=4       # total number of tasks across all nodes
-=======
 #SBATCH --output=_output/%x.%j.out
 #SBATCH --nodes=1                 # node count
 #SBATCH --ntasks-per-node=3       # total number of tasks across all nodes
->>>>>>> fa6bfbb5
 #SBATCH --cpus-per-task=1         # cpu-cores per task (>1 if multi-threaded tasks)
 #SBATCH --mem=40G                  # memory per cpu-core (4G is default)
 #SBATCH --gres=gpu:3
@@ -14,20 +9,22 @@
 #SBATCH --mail-type=begin         # send email when job begins
 #SBATCH --mail-type=end           # send email when job ends
 #SBATCH --mail-type=fail          # send mail if job fails
-<<<<<<< HEAD
-#SBATCH --output=_output/%x.%j.out
-=======
 
 # Parse CMD Args
 script_name=$1
 debug_level=$2
->>>>>>> fa6bfbb5
 
 # Setup for Multi-node Workload
 export MASTER_PORT=$(get_free_port)  # Get a free Port
 export WORLD_SIZE=$(($SLURM_NNODES * $SLURM_NTASKS_PER_NODE))
 master_addr=$(scontrol show hostnames "$SLURM_JOB_NODELIST" | head -n 1) # Master node shall be the first hostname
 export MASTER_ADDR=$master_addr
+# export NCCL_DEBUG=$debug_level # Turn on nccl debuging outputs
+# export TORCH_DISTRIBUTED_DEBUG=DETAIL
+# export TORCH_SHOW_CPP_STACKTRACES=1
+# export TORCH_CPP_LOG_LEVEL=INFO
+# export NCCL_DEBUG_SUBSYS=COLL
+# export NCCL_DEBUG_SUBSYS=ALLOC
 
 # Sanity Print
 echo "MASTER_ADDR="$MASTER_ADDR
@@ -41,17 +38,12 @@
 module load gurobi/10.0.1
 export PYTHONPATH=/usr/licensed/gurobi/10.0.1/linux64/lib/python3.8_utf32
 
-<<<<<<< HEAD
-python cut_and_eval.py --circuit_size={circuit_size} --max_subcircuit_width={max_subcircuit_width} --circuit_type={circuit_type}
-srun python dist_run.py --circuit_size={circuit_size} --max_subcircuit_width={max_subcircuit_width} --circuit_type={circuit_type}
-=======
 circ_type=bv
 circ_size=10
 max_width=10
-backend=gloo
+backend=nccl
 
 # Run Job
 python3 cut_and_eval.py $circ_type $circ_size $max_width
 # python3 tf_run.py $circ_type $circ_size $max_width
-srun python $script_name $circ_type $circ_size $max_width $backend
->>>>>>> fa6bfbb5
+srun python $script_name $circ_type $circ_size $max_width $backend